package main

import (
	"context"
	"fmt"
	"io/ioutil"
	"log"
	"os"

	"github.com/buildkite/ecs-run-task/runner"
	"github.com/urfave/cli/v2"
)

var (
	Version string
)

func main() {
	app := cli.NewApp()
	app.Name = "ecs-run-task"
	app.Usage = "run a once-off task on ECS and tail the output from cloudwatch"
	app.UsageText = "ecs-run-task [options] [command override]"
	app.Version = Version

	app.Flags = []cli.Flag{
		&cli.BoolFlag{
			Name:  "debug",
			Usage: "Show debugging information",
		},
		&cli.StringFlag{
			Name:  "file, f",
			Usage: "Task definition file in JSON or YAML",
		},
		&cli.StringFlag{
			Name:  "name, n",
			Usage: "Task name",
		},
		&cli.StringFlag{
			Name:  "cluster, c",
			Value: "default",
			Usage: "ECS cluster name",
		},
		&cli.StringFlag{
			Name:  "log-group, l",
			Value: "ecs-task-runner",
			Usage: "Cloudwatch Log Group Name to write logs to",
		},
		&cli.StringFlag{
			Name:  "service, s",
			Value: "",
			Usage: "service to replace cmd for",
		},
		&cli.BoolFlag{
			Name:  "fargate",
			Usage: "Specified if task is to be run under FARGATE as opposed to EC2",
		},
		&cli.StringSliceFlag{
			Name:  "security-group",
			Usage: "Security groups to launch task in (required for FARGATE). Can be specified multiple times",
		},
		&cli.StringSliceFlag{
			Name:  "subnet",
			Usage: "Subnet to launch task in (required for FARGATE). Can be specified multiple times",
		},
		&cli.StringSliceFlag{
			Name:  "env, e",
			Usage: "An environment variable to add in the form `KEY=value` or `KEY` (shorthand for `KEY=$KEY` to pass through an env var from the current host). Can be specified multiple times",
		},
		&cli.BoolFlag{
			Name:  "inherit-env, E",
			Usage: "Inherit all of the environment variables from the calling shell",
		},
		&cli.IntFlag{
			Name:  "count, C",
			Value: 1,
			Usage: "Number of tasks to run",
		},
<<<<<<< HEAD
		cli.StringFlag{
			Name:  "region, r",
			Usage: "AWS Region",
		},
		cli.BoolFlag{
=======
		&cli.BoolFlag{
>>>>>>> e6510066
			Name:  "deregister",
			Usage: "Deregister task definition once done",
		},
	}

	app.Action = func(ctx *cli.Context) error {
		requireFlagValue(ctx, "file")

		if _, err := os.Stat(ctx.String("file")); err != nil {
			return cli.NewExitError(err, 1)
		}

		if !ctx.Bool("debug") {
			log.SetOutput(ioutil.Discard)
		}

		r := runner.New()
		r.TaskDefinitionFile = ctx.String("file")
		r.Cluster = ctx.String("cluster")
		r.TaskName = ctx.String("name")
		r.LogGroupName = ctx.String("log-group")
		r.Fargate = ctx.Bool("fargate")
		r.SecurityGroups = ctx.StringSlice("security-group")
		r.Subnets = ctx.StringSlice("subnet")
		r.Environment = ctx.StringSlice("env")
		r.Count = ctx.Int64("count")
		r.Deregister = ctx.Bool("deregister")

		if r.Region == "" {
			r.Region = ctx.String("region")
		}

		if ctx.Bool("inherit-env") {
			for _, env := range os.Environ() {
				r.Environment = append(r.Environment, env)
			}
		}

		if args := ctx.Args(); args.Len() > 0 {
			r.Overrides = append(r.Overrides, runner.Override{
				Service: ctx.String("service"),
				Command: args.Slice(),
			})
		}

		if err := r.Run(context.Background()); err != nil {
			if ec, ok := err.(cli.ExitCoder); ok {
				return ec
			}
			fmt.Fprintln(os.Stderr, err.Error())
			os.Exit(1)
		}
		return nil
	}

	err := app.Run(os.Args)
	if err != nil {
		fmt.Fprintln(os.Stderr, err.Error())
		os.Exit(1)
	}
}

func requireFlagValue(ctx *cli.Context, name string) {
	if ctx.String(name) == "" {
		fmt.Fprintf(os.Stderr, "ERROR: Required flag %q isn't set\n\n", name)
		cli.ShowAppHelpAndExit(ctx, 1)
	}
}<|MERGE_RESOLUTION|>--- conflicted
+++ resolved
@@ -75,15 +75,11 @@
 			Value: 1,
 			Usage: "Number of tasks to run",
 		},
-<<<<<<< HEAD
-		cli.StringFlag{
+		&cli.StringFlag{
 			Name:  "region, r",
 			Usage: "AWS Region",
 		},
-		cli.BoolFlag{
-=======
 		&cli.BoolFlag{
->>>>>>> e6510066
 			Name:  "deregister",
 			Usage: "Deregister task definition once done",
 		},
